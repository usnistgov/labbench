--- conflicted
+++ resolved
@@ -207,9 +207,7 @@
 
 class Step:
     """
-    Task uses this wrapper to pre-load introspection on its objects, support '&' notation for
-    Multitask definitions. It is an internal implementation detail that is not meant to be used outside
-    of here, so it is not exported in __all__.
+    Wrapper function that Task applies to its methods, permitting to permit '&' notation for Multitask definitions
     """
     def __init__(self, owner, name):
         cls = owner.__class__
@@ -217,12 +215,6 @@
         self.__wrapped__ = obj
         self.owner = owner
 
-<<<<<<< HEAD
-        # note the call signature and device dependencies needed to execute this function
-        available = {getattr(self.owner, name) for name in getattr(self.owner, '__annotations__', {})}
-        accessed = {getattr(self.owner, name) for name in util.accessed_attributes(obj)}
-        self.dependencies = available.intersection(accessed)
-=======
         # note the devices needed to execute this function
         if isinstance(owner, Task):
             available = {getattr(self.owner, name) for name in getattr(self.owner, '__annotations__', {})}
@@ -230,7 +222,6 @@
             self.dependencies = available.intersection(accessed)
         else:
             self.dependencies = set()
->>>>>>> 90888218
         self.args = list(inspect.signature(obj).parameters)[1:]
 
         # Ignore *args and **kwargs parameters
@@ -240,10 +231,10 @@
 
         # self.__call__.__name__  = self.__name__ = obj.__name__
         # self.__qualname__ = obj.__qualname__
-        # impersonate obj
         self.__doc__ = obj.__doc__
         self.__name__ = name
         self.__qualname__ = getattr(obj, '__qualname__', obj.__class__.__qualname__)
+
         self.__repr__ = obj.__repr__
 
     def extended_signature(self):
