# This software was developed by employees of the National Institute of
# Standards and Technology (NIST), an agency of the Federal Government.
# Pursuant to title 17 United States Code Section 105, works of NIST employees
# are not subject to copyright protection in the United States and are
# considered to be in the public domain. Permission to freely use, copy,
# modify, and distribute this software and its documentation without fee is
# hereby granted, provided that this notice and disclaimer of warranty appears
# in all copies.
#
# THE SOFTWARE IS PROVIDED 'AS IS' WITHOUT ANY WARRANTY OF ANY KIND, EITHER
# EXPRESSED, IMPLIED, OR STATUTORY, INCLUDING, BUT NOT LIMITED TO, ANY WARRANTY
# THAT THE SOFTWARE WILL CONFORM TO SPECIFICATIONS, ANY IMPLIED WARRANTIES OF
# MERCHANTABILITY, FITNESS FOR A PARTICULAR PURPOSE, AND FREEDOM FROM
# INFRINGEMENT, AND ANY WARRANTY THAT THE DOCUMENTATION WILL CONFORM TO THE
# SOFTWARE, OR ANY WARRANTY THAT THE SOFTWARE WILL BE ERROR FREE. IN NO EVENT
# SHALL NIST BE LIABLE FOR ANY DAMAGES, INCLUDING, BUT NOT LIMITED TO, DIRECT,
# INDIRECT, SPECIAL OR CONSEQUENTIAL DAMAGES, ARISING OUT OF, RESULTING FROM,
# OR IN ANY WAY CONNECTED WITH THIS SOFTWARE, WHETHER OR NOT BASED UPON
# WARRANTY, CONTRACT, TORT, OR OTHERWISE, WHETHER OR NOT INJURY WAS SUSTAINED
# BY PERSONS OR PROPERTY OR OTHERWISE, AND WHETHER OR NOT LOSS WAS SUSTAINED
# FROM, OR AROSE OUT OF THE RESULTS OF, OR USE OF, THE SOFTWARE OR SERVICES
# PROVIDED HEREUNDER. Distributions of NIST software should also include
# copyright and licensing statements of any third-party software that are
# legally bundled with the code in compliance with the conditions of those
# licenses.

"""
This implementation is deeply intertwined obscure details of the python object
model. Consider starting with a close read of the documentation and exploring
the objects in an interpreter instead of reverse-engineering this code.
"""

from . import util

from copy import copy, deepcopy
from typing import Generic, T
from warnings import warn, simplefilter
from functools import wraps

import builtins
import inspect
import logging
import numbers
import re
import sys
import traceback
import types

__all__ = ['DeviceException', 'DeviceNotReady', 'DeviceFatalError',
           'DeviceConnectionLost', 'Undefined', 'DeviceStateError',
           'TraitNotImplementedError', 'CommandNotImplementedError',

           'Trait', 'Int', 'Float', 'Unicode', 'Complex', 'Bytes',
           'Bool', 'List', 'Dict', 'Address', 'NonScalar',

           'Device', 'list_devices', 'logger', 'property', 'method',
           'observe', 'unobserve'
           ]

logger = logging.getLogger('labbench')


class LabbenchDeprecationWarning(DeprecationWarning):
    pass


simplefilter('once', LabbenchDeprecationWarning)

Undefined = type(None)


class ThisType(Generic[T]):
    pass


class DeviceStateError(IOError):
    """ Failure to get or set a state in `Device`
    """


class TraitNotImplementedError(DeviceStateError):
    """ No state defined for the trait
    """


class DeviceNotReady(Exception):
    """ Failure to communicate with the Device because it was not ready for communication
    """


class DeviceException(Exception):
    """ Generic Device exception
    """


class DeviceFatalError(Exception):
    """ A fatal error in the device
    """


class DeviceConnectionLost(Exception):
    """ Connection state has been lost unexpectedly
    """


class CommandNotImplementedError(NotImplementedError):
    """ A command that has been defined but not implemented
    """
    pass

def trace_methods(cls, name, until_cls=None):
    """ Look for a method called `name` in cls and all of its parent classes.
    """
    methods = []
    last_method = None

    for cls in cls.__mro__:
        try:
            this_method = getattr(cls, name)
        except AttributeError:
            continue
        if this_method != last_method:
            methods.append(this_method)
            last_method = this_method
        if cls is until_cls:
            break

    return methods


def trim(docstring):
    if not docstring:
        return ''
    # Convert tabs to spaces (following the normal Python rules)
    # and split into a list of lines:
    lines = docstring.expandtabs().splitlines()
    # Determine minimum indentation (first line doesn't count):
    indent = sys.maxsize
    for line in lines[1:]:
        stripped = line.lstrip()
        if stripped:
            indent = min(indent, len(line) - len(stripped))
    # Remove indentation (first line is special):
    trimmed = [lines[0].strip()]
    if indent < sys.maxsize:
        for line in lines[1:]:
            trimmed.append(line[indent:].rstrip())
    # Strip off trailing and leading blank lines:
    while trimmed and not trimmed[-1]:
        trimmed.pop()
    while trimmed and not trimmed[0]:
        trimmed.pop(0)
    # Return a single string:
    return '\n'.join(trimmed)


def list_devices(depth=1):
    """ Look for Device instances, and their names, in the calling
        code context (depth == 1) or its callers (if depth in (2,3,...)).
        Checks locals() in that context first.
        If no Device instances are found there, search the first
        argument of the first function argument, in case this is
        a method in a class.
    """
    from inspect import getouterframes, currentframe
    from sortedcontainers import sorteddict

    f = frame = currentframe()
    for i in range(depth):
        f = f.f_back
    try:
        ret = sorteddict.SortedDict()
        for k, v in list(f.frame.f_locals.items()):
            if isinstance(v, Device):
                ret[k] = v

        # If the context is a function, look in its first argument,
        # in case it is a method. Search its class instance.
        if len(ret) == 0 and len(f.frame.f_code.co_varnames) > 0:
            obj = f.frame.f_locals[f.frame.f_code.co_varnames[0]]
            for k, v in obj.__dict__.items():
                if isinstance(v, Device):
                    ret[k] = v
    finally:
        del f, frame

    return ret


def dynamic_init():
    """ Wrapper function to call __init__ with adjusted function signature
    """

    # The signature has been dynamically replaced and is unknown. Pull it in
    # via locals() instead. We assume we're inside a __init__(self, ...) call.
    items = dict(locals())
    self = items.pop(next(iter(items.keys())))
    self.__init_wrapped__(**items)


def wrap_dynamic_init(cls, fields: list, defaults: dict, positional: int = None,
                      annotations: dict = {}):
    """ Replace cls.__init__ with a wrapper function with an explicit
        call signature, replacing the actual call signature that can be
        dynamic __init__(self, *args, **kws) call signature.

        :fields: iterable of names of each call signature argument
        :
    """
    # Is the existing cls.__init__ already a dynamic_init wrapper?
    orig_doc = getattr(cls.__init__, '__origdoc__', cls.__init__.__doc__)
    reuse = hasattr(cls.__init__, '__dynamic__')

    defaults = tuple(defaults.items())

    if positional is None:
        positional = len(fields)

    # Generate a code object with the adjusted signature
    code = dynamic_init.__code__

    code = types.CodeType(1 + positional,  # co_argcount
                          len(fields) - positional,  # co_kwonlyargcount
                          len(fields) + 1,  # co_nlocals
                          code.co_stacksize,
                          code.co_flags,
                          code.co_code,
                          code.co_consts,
                          code.co_names,
                          ('self',) + tuple(fields),
                          code.co_filename,
                          code.co_name,
                          code.co_firstlineno,
                          code.co_lnotab,
                          code.co_freevars,
                          code.co_cellvars)

    # Generate the new wrapper function and its signature
    __globals__ = getattr(cls.__init__, '__globals__', builtins.__dict__)
    wrapper = types.FunctionType(code,
                                 __globals__,
                                 cls.__init__.__name__)

    wrapper.__doc__ = cls.__init__.__doc__
    wrapper.__qualname__ = cls.__init__.__qualname__
    wrapper.__defaults__ = tuple((v for k, v in defaults[:positional]))
    wrapper.__kwdefaults__ = dict(((k, v) for k, v in defaults[positional:]))
    wrapper.__annotations__ = annotations
    wrapper.__dynamic__ = True

    if reuse:
        cls.__init__, cls.__init_wrapped__ = wrapper, cls.__init_wrapped__
    else:
        cls.__init__, cls.__init_wrapped__ = wrapper, cls.__init__

    cls.__init__.__doc__ = cls.__init__.__origdoc__ = orig_doc


class HasTraitsMeta(type):
    __pending__ = []

    @classmethod
    def __prepare__(cls, names, bases):
        """ Prepare copies of cls.__traits__, to ensure that any traits defined
            in the definition don't clobber parents' traits.
        """
        ns = dict()
        if len(bases) >= 1:
            if hasattr(bases, '__children__'):
                ns['__children__'] = {}
            traits = dict(((k, v.copy()) for k, v in bases[0].__traits__.items()))
            ns.update(traits)
            ns['__traits__'] = traits
            HasTraitsMeta.__pending__.append(traits)
            return ns
        else:
            HasTraitsMeta.__pending__.append({})
            return dict(__traits__=HasTraitsMeta.__pending__[-1])


class Trait:
    """ This type of Trait is a swiss army knife object for typing checking,
        casting, decorators, and callbacks in Device classes. Together, these
        help reduce code errors that result from "copy and paste" boilerplate,
        and help to clarify the intent of the code.

        A Device instance supports two types of Traits:

        * A _setting trait_ just performs type checking and notifies callback functions
          for locally-cached variables.

        * A _state trait_ triggers set and get operations that are implemented by the
          owning class. Implement the get and set operations in the owning class;
          hook them to this trait by decorating with this trait, or through
          __get_by_key__ and __set_by_key__ in the owning class.

        The trait behavior is determined by whether its owner is a Device or HasSettings
        instance.

        :param default: the default value of the trait (settings only)

        :param key: some types of Device use of this key to automate interaction with the device (state traits only)

        :param help: the Trait docstring

        :param help: a label for the quantity, such as units

        :param settable: True if the trait supports writes

        :param gettable: True if the trait supports reads

        :param cache: if True, interact with the device only once, then return copies (for state traits) or does not send notifications (for settings traits)

        :param only: a whitelist of valid values; setting others raise ValueError

        :param allow_none: permit None values in addition to the specified type

        :param remap: a lookup table that maps the python type (keys) to a potentially different backend values (values) ,
                      in places of the to_pythonic and from_pythonic methods (states only)

    """
    type = None

    # These annotations define the arguments to __init__ @dataclass above
    default: ThisType = None
    key: None.__class__ = None
    help: str = ''
    label: str = ''
    settable: bool = True
    gettable: bool = True
    cache: bool = False
    only: tuple = tuple()
    allow_none: bool = False
    remap: dict = {}

    # If the trait is used for a state, it can operate as a decorator to
    # implement communication with a device
    __setter__ = None
    __getter__ = None
    __returner__ = None
    __decorator_pending__ = []
    __decorator_action__ = None
    
    def __init__(self, *args, **kws):
        if callable(kws['default']):
            msg = f"trait decorators need to be instantiated - "\
                  f"@{self.__class__.__qualname__}() instead of @{self.__class__.__qualname__}"
            raise AttributeError(msg)

        # Apply the settings
        for k, v in kws.items():
            setattr(self, k, v)
        self.kws = kws

        # Now go back and type-check
        for k, v in kws.items():
            t = self.__annotations__[k]

            if t is ThisType:
                # replace the ThisType placeholder in the definition with the actual type
                t = self.type
            elif t is Any:
                # do no more additional work for parameters that accept any type
                continue
            elif k == 'default' and self.allow_none and isinstance(v, type(None)):
                # for the 'default' parameter, be fine with None
                continue
            elif not isinstance(v, t):
                # complain if the parameter is set to the wrong type
                tname = t.__qualname__
                vname = type(v).__qualname__
                raise ValueError(f"argument '{k}' has type '{vname}', but it should be '{tname}'")
                
        # Some trickery to define with
        if self.remap and self.only:
            raise ValueError(f"the 'remap' and 'valid' parameters are redundant")

        # Replace self.from_pythonic and self.to_pythonic with lookups in self.remap (if defined)
        if len(self.remap) > 0:
            remap_inbound = dict(((v, k) for k, v in self.remap.items()))
            if len(self.remap) != len(remap_inbound):
                raise ValueError(f"'remap' has duplicate values")

            self.from_pythonic = self.remap.__getitem__
            self.to_pythonic = remap_inbound.__getitem__

        self.metadata = {}
        self.__decorator_pending__ = []

    @classmethod
    def __init_subclass__(cls, type=None):
        """ customize the class definition before it is created

        :param type: the python type represented by the trait
        """
        if type is not None:
            cls.type = type

        # complete the annotation dictionary with the parent
        annots = dict(getattr(cls.__mro__[1], '__annotations__', {}),
                      **getattr(cls, '__annotations__', {}))

        cls.__annotations__ = dict(annots)

        # apply an explicit signature to cls.__init__
        annots = dict(((k, cls.type) if v is ThisType else (k, v) \
                       for k, v in annots.items()))
        cls.__defaults__ = dict((k, getattr(cls, k)) for k in annots.keys())
        wrap_dynamic_init(cls, tuple(annots.keys()), cls.__defaults__, 1, annots)
        
        # Help to reduce memory use by __slots__ definition (instead of __dict__)
        cls.__slots__ = [n for n in dir(cls) if not n.startswith('_')] + ['metadata', 'kind', 'name']

    def copy(self, **update_kws):
        obj = self.__class__(**dict(self.kws, **update_kws))
        obj.__getter__ = self.__getter__
        obj.__setter__ = self.__setter__
        obj.__returner__ = self.__returner__
        return obj

    ### Descriptor methods (called automatically by the owning class or instance)
    def __set_name__(self, owner_cls, name):
        """ Immediately after an owner class is instantiated, it calls this
            method for each of its attributes that implements this method.

            Trait takes advantage of this to remember the owning class for debug
            messages and to register with the owner class.
        """
        self.__objclass__ = owner_cls # inspect module expects this

        # Take the given name, unless we've bene tagged with a different
        self.name = name

        if issubclass(owner_cls, HasTraits):
            owner_cls.__traits__[name] = self
            self.kind = 'trait'
        else:
            self.kind = None

    def __init_owner_subclass__(self, owner_cls):
        """ At this point, definition in the owner subclass is complete, and its __init_subclass__
            has been called. Now it is time to ensure properties are compatible with the owner class.
            This is here --- not in __set_name__ --- because python
            obfuscates exceptions raised in __set_name__.

            This is also where we finalize selecting decorator behavior; is it a property or a method?
        """

        # classify the owner
        if issubclass(owner_cls, HasSettings):
            self.kind = 'setting'
<<<<<<< HEAD
            invalid = ('command', 'remap')
=======
            invalid = ('key', 'remap', 'cache')

            if self.__decorator_action__ is not None or len(self.__decorator_pending__) > 0:
                raise AttributeError(f"{self} is a settings trait -- it cannot be used as a decorator")
>>>>>>> 23cc8ae9

        elif issubclass(owner_cls, HasStates):
            self.kind = 'state'
            invalid = ('default',)
        else:
            # some other kind of Trait behavior?
            invalid = tuple()

        for k in invalid:
            if self.__defaults__[k] != getattr(self, k):
                name = owner_cls.__qualname__
                raise AttributeError(f"'{name}' classes do not support traits with parameter '{k}'")

        # and now, finalize the behavior of decorated functions
        if self.kind == 'state':
            # were there any decorator requests?
            if len(self.__decorator_pending__) == 0:
                if self.__decorator_action__ is not None:
                    raise AttributeError(f"requested a decorator action but decorated no functions!")
                else:
                    return

            # otherwise, set to work
            positional_argcounts = [f.__code__.co_argcount - len(f.__defaults__ or tuple()) \
                                    for f in self.__decorator_pending__]

            # if there have been no hints, try to guess at the intent of the decorated methods
            if self.__decorator_action__ is None:
                if len(positional_argcounts) == 1 and positional_argcounts[0] > 2:
                    # long function signatures mean not a property
                    self.__decorator_action__ = 'method'
                elif set(positional_argcounts) in (set((1,)), set((1, 2))):
                    self.__decorator_action__ = 'property'
                else:
                    raise AttributeError(f"the intended behavior of the method(s) decorated by {self} "\
                                          "is ambiguous - specify with @labbench.property or @labbench.method")

            if self.__decorator_action__ == 'property':
                # adopt the properties!
                if set(positional_argcounts) not in (set((1,)), set((2,)), set((1, 2))):
                    raise AttributeError(f"to implement a {self} property, decorate a "\
                                         f"1-argument getter and/or a 2-argument setter")
                for func, argcount in zip(self.__decorator_pending__, positional_argcounts):
                    if len(self.help.rstrip().strip()) == 0:
                        # take func docstring as default self.help
                        self.help = func.__doc__.rstrip().strip()

                    if argcount == 1:
                        self.__getter__ = func
                    else:
                        self.__setter__ = func

            elif self.__decorator_action__ == 'method':
                if len(self.__decorator_pending__) != 1:
                    raise AttributeError(f"to implement method behavior with {self}, decorate exactly "\
                                         f"one method")

                func = self.__decorator_pending__[0]

                if len(self.help.rstrip().strip()) == 0:
                    # take func docstring as default self.help
                    self.help = func.__doc__.rstrip().strip()

                self.__returner__ = func
            else:
                raise AttributeError(f"{repr(self.__decorator_action__)} is an unrecognized kind of "\
                                     f"trait decorator behavior in {self}")

    def __set__(self, owner, value):
        # First, validate the pythonic types
        if not self.settable:
            raise AttributeError(f"{self} is not settable")

        # Validate the pythonic value
        if value is not None:
            # Convert to the representation expected by owner.__set_by_key__
            try:
                value = Trait.to_pythonic(self, value)
                value = self.validate(value)
            except BaseException as e:
                name = owner.__class__.__qualname__ + '.' + self.name
                e.args = (e.args[0] + f" in attempt to set '{name}'",) + e.args[1:]
                raise e
            
            if len(self.only) > 0 and not self.contains(self.only, value):
                raise ValueError(f"value '{value}' is not among the allowed values {repr(self.only)}")
        elif self.allow_none:
            value = None
        else:
            raise ValueError(f"None value not allowed for trait '{repr(self)}'")

        try:
            value = self.from_pythonic(value)
        except BaseException as e:
            name = owner.__class__.__qualname__ + '.' + self.name
            e.args = (e.args[0] + f" in attempt to set '{name}'",) + e.args[1:]
            raise e

        # Apply value
        if self.kind == 'setting':
            # from the setting
            owner.__set_value__(self.name, value)
        
        elif self.__setter__ is not None:
            # from the function decorated by this trait
            self.__setter__(owner, value)
            
        elif self.key is None:
            # from the command (with below)
            objname = owner.__class__.__qualname__ + '.' + self.name
            raise AttributeError(f"cannot set {objname}: no @{self.name} "\
                                 f"setter is defined, and command is None")
        else:
            owner.__set_by_key__(self.name, self.key, value)

        if not self.cache:
            owner.__notify__(self.name, value, 'set')

    def __get__(self, owner, owner_cls=None):
<<<<<<< HEAD
        """ Called by the instance of the class that owns this attribute to
=======
        ''' Called by the class instance that owns this attribute to
>>>>>>> 23cc8ae9
        retreive its value. This, in turn, decides whether to call a wrapped
        decorator function or the owner's __get_by_key__ method to retrieve
        the result.

<<<<<<< HEAD
        :return: the retreived value
        """
=======
        :return: retreived value
        '''
>>>>>>> 23cc8ae9

        if owner is None:
            # this is the owner class looking for the trait instance itself
            return self
        elif self.__returner__ is not None:
            
            # Inject the labbench Trait hooks into the return value
            @wraps(self.__returner__)
            def method(*args, **kws):
                value = self.__returner__(owner, *args, **kws)
                return self.__cast_get__(owner, value)

            return method

        elif not self.gettable:
            # stop now if this is not a gettable Trait
            raise AttributeError(f"{self} is not gettable")

        elif self.kind == 'setting':
            value = owner.__get_value__(self.name)
            
        elif (self.cache and self.name in owner.__previous__):
            # return the cached value if applicable
            return owner.__previous__[self.name]
        
        elif self.__getter__ is not None:
            # get value with the decorator implementation, if available
            value = self.__getter__(owner)
            
        else:
            # otherwise, get with owner.__get_by_key__, if available
            if self.key is None:
                # otherwise, 'get' 
                objname = owner.__class__.__qualname__ + '.' + self.name
                raise AttributeError(f"cannot set {objname}: no @{self.name} "\
                                     f"getter is defined, and command is None")
            value = owner.__get_by_key__(self.name, self.key)

        return self.__cast_get__(owner, value, strict=False)

    def __cast_get__(self, owner, value, strict=False):
        """ Examine value and either return a valid pythonic value or raise an exception if it cannot be cast.

        :param owner: the class that owns the trait
        :param value: the value we need to validate and notify
        :return:
        """
        if self.allow_none and value is None:
            pass
        else:
            # skip validation if None and None values are allowed
            try:
                value = self.to_pythonic(value)
            except BaseException as e:
                name = owner.__class__.__qualname__ + '.' + self.name
                e.args = (e.args[0] + f" in attempt to get '{name}'",) + e.args[1:]
                raise e
            
            # Once we have a python value, give warnings (not errors) if the device value fails further validation
            if isinstance(owner, Device):
                log = owner.logger.warning
            else:
                log = warn
    
            try:
                if value != self.validate(value):
                    raise ValueError
            except ValueError:
                log(f"'{self.name}' {self.kind} received the value {repr(value)}, " \
                    f"which fails {repr(self)}.validate()")
            if value is None and not self.allow_none:
                log(f"'{self.name}' {self.kind} received value None, which" \
                    f"is not allowed for {repr(self)}")
            if len(self.only) > 0 and not self.contains(self.only, value):
                log(f"'{self.name}' {self.kind} received {repr(value)}, which" \
                    f"is not in the valid value list {repr(self.only)}")

        owner.__notify__(self.name, value, 'get')
        return value

    def to_pythonic(self, value):
        """ Convert a value from an unknown type to self.type.
        """
        return self.type(value)

    def from_pythonic(self, value):
        """ convert from a python type representation to the format needed to communicate with the device
        """
        return value

    def validate(self, value):
        """ This is the default validator, which requires that trait values have the same type as self.type.
            A ValueError is raised for other types.
        :param value: value to check
        :return: a valid value
        """
        if isinstance(value, self.type):
            raise ValueError(f"a '{type(self).__qualname__}' trait only accepts" \
                             f"values of type '{type(self.type).__qualname__}'")
        return value

    def contains(self, iterable, value):
        return value in iterable

    ### Decorator methods
    def __call__(self, func):
        """ use the Trait as a decorator, which ties this Trait instance to evaluate a property or method in the
            owning class. you can specify
        """
        # only decorate functions.
        if not callable(func):
            raise Exception(f"object of type '{func.__class__.__qualname__}' must be callable")

        # take any hints from func about the type of decorator action
        if self.__decorator_action__ is None:
            self.__decorator_action__ = getattr(func, '__decorator_action__', None)
        elif hasattr(func, '__decorator_action__'):
            if func.__decorator_action__ != self.__decorator_action__:
                raise AttributeError(f"the given function {repr(func)} is decorated "\
                                     f"to act as {func.__decorator_action__}, but "\
                                     f"{repr(self)} is already decorated to act as {self.__decorator_action__}")
            self.__decorator_action__ = func.__decorator_action__

        self.__decorator_pending__.append(func)

        # Register in the list of decorators, in case we are overwritten by an
        # overloading function
        if getattr(self, 'name', None) is None:
            self.name = func.__name__
        if len(HasTraitsMeta.__pending__) > 0:
            HasTraitsMeta.__pending__[-1][func.__name__] = self

<<<<<<< HEAD
        # Attempt to classify automatically
        positional_argcount = func.__code__.co_argcount - len(func.__defaults__ or tuple())

        if positional_argcount == 1:
            return self.getter(func)
            
        elif positional_argcount == 2:
            return self.setter(func)
            
        else:
            return self.returner(func)
            
            #raise ValueError(f"@{self} must decorate a function with 1 argument (a getter) or 2 arguments (a setter)")

    def __adopt__(self, func):
        if not trim(self.help):
            self.help = trim(func.__doc__)

    def returner(self, func):
        """ decorate a function to be invoked, rather than a property
        """
        if self.__setter__ or self.__getter__:
            raise AttributeError(f'decorated a returner to implement {self}, but there are already getters or setters')
        self.__returner__ = func
        return self


    def setter(self, func):
        """ this decorator applies `func` to implement property sets

        :param func: the function to decorate
        """
        if self.__setter__ is not None:
            raise AttributeError(f'{self.__objclass__.__qualname__}.{self.name} already has a setter!')
        self.__adopt__(func)
        self.__setter__ = func
        if func.__doc__:
            self.help = trim(func.__doc__)
        return self

    def getter(self, func):
        """ this decorator applies `func` to implement property gets

        :param func: the function to decorate
        """
        if self.__getter__ is not None:
            raise AttributeError(f'{self.__objclass__.__qualname__}.{self.name} already has a getter!')        
        self.__adopt__(func)
        self.__getter__ = func
        if func.__doc__:
            self.help = func.__doc__
=======
        # return self to ensure `self` is the value assigned in the class definition
>>>>>>> 23cc8ae9
        return self

    ### Object protocol boilerplate methods
    def __repr__(self, omit=[]):
        owner_cls = getattr(self, '__objclass__', None)

        if owner_cls is None:
            # revert to the class definition if the owning class
            # hasn't claimed us yet
            pairs = []
            for k, default in self.__defaults__.items():
                v = getattr(self, k)
                if v != default:
                    pairs.append(f'{k}={repr(v)}')
            name = self.__class__.__qualname__
            return f"{name}({','.join(pairs)})"

        else:
            # otherwise, this is more descriptive
            return f"{owner_cls.__qualname__}.{self.name}"

    __str__ = __repr__

    def doc(self):
        traitdoc = self.__repr__(omit=["help"])
        return f"`{traitdoc}` {self.help}"

    def tag(self, **kws):
        self.metadata.update(kws)
        return self


Trait.__init_subclass__()


def method(obj):
    """ Add this decorator in addition to a trait decorator to specify that
        the trait should behave as a callable method. For example:

            ```python
            import labbench as lb

            class MyDevice(lb.Device)
                @lb.method
                @lb.Int(min=0, max=10)
                def fetch_int(self):
                    return 6

            with MyDevice as m:
                print(m.fetch_int())
            ```

        Decorate either before or after the trait decorator.
    """
    if not isinstance(obj, Trait) and not callable(obj):
        raise ValueError('the method "method" decorator must be applied to a callable')
    obj.__decorator_action__ = 'method'
    return obj


def property(obj):
    """ Add this decorator in addition to a trait decorator to specify that
        the trait should behave as a property (descriptor). This means
        that it is not callable. For example:

            ```python
            import labbench as lb

            class MyDevice(lb.Device)
                @lb.property
                @lb.Int(min=0, max=10)
                def fetch_int(self):
                    return 6

            with MyDevice as m:
                print(m.fetch_int)
            ```

        Decorate either before or after the trait decorator.
    """
    if not isinstance(obj, Trait) and not callable(obj):
        raise ValueError('the method "method" decorator must be applied to a callable')
    obj.__decorator_action__ = 'property'
    return obj


class HasTraits(metaclass=HasTraitsMeta):
    __notify_list__ = {}
    __pending__ = {}

    def __init__(self):
        self.__notify_list__ = {}
        self.__previous__ = {}

    def __init_subclass__(cls):
        if cls.__traits__ in HasTraitsMeta.__pending__:
            HasTraitsMeta.__pending__.remove(cls.__traits__)
            
        for name, trait in dict(cls.__traits__).items():
            if not hasattr(trait, '__objclass__'):
                trait.__set_name__(cls, name)
            trait.__init_owner_subclass__(cls)
 
    def __iter__(self):
        return iter(self.__traits__.values())

    def __len__(self):
        return len(self.__traits__)

    def __getitem__(self, name):
        """ Get the instance of the Trait named class (as opposed to
            __getattr__, which fetches its value).
        """
        return self.__traits__[name]

    def __notify__(self, name, value, type):
        old = self.__previous__.setdefault(name, Undefined)
        msg = dict(new=value, old=old, owner=self, name=name, type=type)

        for handler in self.__notify_list__.values():
            handler(dict(msg))

        self.__previous__[name] = value

    def __set_by_key__(self, name, command, value):
        objname = self.__class__.__qualname__ + '.' + name
        raise AttributeError(f"cannot set {objname}: no @{name} "\
                             f"setter is defined, and {name}.__set_by_key__ is not defined")

    def __get_by_key__(self, name, command):
        objname = self.__class__.__qualname__ + '.' + name
        raise AttributeError(f"cannot get {objname}: no @{name} "\
                             f"getter is defined, and {name}.__get_by_key__ is not defined")


class HasSettings(HasTraits):
    def __init__(self):
        super().__init__()

        # load up all the defaults as if they've been set already
        for name, trait in self.__traits__.items():
            self.__previous__[name] = trait.default

    def __dir__(self):
        return iter(self.__traits__.keys())

    def __get_value__ (self, name):
        """ Get value of a trait for this settings instance

        :param name: Name of the trait
        :return: cached value, or the trait default if it has not yet been set
        """
        return self.__previous__[name]

    def __set_value__ (self, name, value):
        """ Set value of a trait for this settings instance

        :param name: Name of the trait
        :param value: value to assign
        :return: None
        """
        # assignment to to self.__previous__ here would corrupt 'old' message key in __notify__
        pass


class HasStates(HasTraits):
    @classmethod
    def __init_subclass__(cls):
        """ Complete any 2-part method decorators by identifying methods that

        """
        # complete any 2-part method decorators by identifying any traits
        # that were overwritten by method definitions
        for k, trait in dict(cls.__traits__).items():
            obj = getattr(cls, k)
            
            # Apply the trait decorator to the object if it is "part 2" of a
            # decorator
            if obj is not trait and callable(obj):
                setattr(cls, k, trait(obj))

        return super().__init_subclass__()


class Any(Trait):
    """ allows any value """

    def validate(self, value):
        return value

    def to_pythonic(self, value):
        return value


Trait.__annotations__['key'] = Any


def observe(obj, handler, names=None):
    """ Register a handler function to be called whenever a trait changes.

        The handler function takes a single message argument. This
        dictionary message has the keys

        * `new`: the updated value
        * `old`: the previous value
        * `owner`: the object that owns the trait
        * `name`: the name of the trait
        * 'event': 'set' or 'get'

        :param handler: the handler function to call when the value changes

        :param names: notify only changes to these trait names (None to disable filtering)
    """

    def wrapped(msg):
        # filter according to names
        if names is None or msg['name'] in names:
            handler(msg)

    if isinstance(obj, HasTraits):
        obj.__notify_list__[handler] = wrapped
    else:
        raise TypeError('object to observe must be an instance of Device, or Device.settings')


def unobserve(obj, handler):
    """ Unregister a handler function from notifications in obj.
    """
    if isinstance(obj, HasTraits):
        try:
            del obj.__notify_list__[handler]
        except KeyError as e:
            ex = e
        else:
            ex = None
        if ex:
            raise ValueError(f'{handler} was not registered to observe {obj}')
    else:
        raise TypeError('object to unobserve must be an instance of Device, or Device.settings')


class Undefined(Trait):
    """ rejects any value """

    def validate(self, value):
        raise ValueError('undefined trait does not allow any value')


Undefined = Undefined()


class BoundedNumber(Trait):
    """ accepts numerical, str, or bytes values, following normal python casting procedures (with bounds checking) """
    default: ThisType = 0
    min: ThisType = None
    max: ThisType = None

    def validate(self, value):
        if not isinstance(value, (bytes, str, bool, numbers.Number)):
            raise ValueError(f"a '{type(self).__qualname__}' trait value must be a numerical, str, or bytes instance")
        # Check bounds once it's a numerical type
        if self.max is not None and value > self.max:
            raise ValueError(f'{value} > the upper bound {self.max}')
        if self.min is not None and value < self.min:
            raise ValueError(f'{value} < the lower bound {self.min}')
        return value


class NonScalar(Any):
    title: str = '' # a name for the data

    """ generically non-scalar data, such as a list, array, but not including a string or bytes """
    def validate(self, value):
        if isinstance(value, (bytes,str)):
            raise ValueError(f"given text data but expected a non-scalar data")
        if not hasattr(value, '__iter__') and not hasattr(value, '__len__'):
            raise ValueError(f"expected non-scalar data but given a non-iterable")
        return value

class Int(BoundedNumber, type=int):
    """ accepts numerical, str, or bytes values, following normal python casting procedures (with bounds checking) """


class Float(BoundedNumber, type=float):
    """ accepts numerical, str, or bytes values, following normal python casting procedures (with bounds checking) """
    step: ThisType = None

    def validate(self, value):
        value = super().validate(value)
        if self.step is not None:
            mod = value % self.step
            if mod < self.step / 2:
                return value - mod
            else:
                return value - (mod - self.step)
        return value

class Complex(Trait, type=complex):
    """ accepts numerical or str values, following normal python casting procedures (with bounds checking) """


class Bool(Trait, type=bool):
    """ accepts boolean or numeric values, or a case-insensitive match to one of ('true',b'true','false',b'false') """

    def validate(self, value):
        if isinstance(value, (bool, numbers.Number)):
            return value
        elif isinstance(value, (str, bytes)):
            lvalue = value.lower()
            if lvalue in ('true', b'true'):
                return True
            elif lvalue in ('false', b'false'):
                return False
        raise ValueError(f"'{type(self).__qualname__}' traits accept only boolean, numerical values," \
                         "or one of ('true',b'true','false',b'false'), case-insensitive")


class String(Trait):
    """ base class for string types, which adds support for case sensitivity arguments """
    case: bool = True

    def contains(self, iterable, value):
        if not self.case:
            iterable = [v.lower() for v in iterable]
            value = value.lower()
        return value in iterable


class Unicode(String, type=str):
    """ accepts strings or numeric values only; convert others explicitly before assignment """
    default: ThisType = ''

    def validate(self, value):
        if not isinstance(value, (str, numbers.Number)):
            raise ValueError(f"'{type(self).__qualname__}' traits accept values of str or numerical type")
        return value


class Bytes(String, type=bytes):
    """ accepts bytes objects only - encode str (unicode) explicitly before assignment """
    default: ThisType = b''

class Iterable(Trait):
    """ accepts any iterable """

    def validate(self, value):
        if not hasattr(value, '__iter__'):
            raise ValueError(f"'{type(self).__qualname__}' traits accept only iterable values")
        return value


class Dict(Iterable, type=dict):
    """ accepts any type of iterable value accepted by python `dict()` """


class List(Iterable, type=list):
    """ accepts any type of iterable value accepted by python `list()` """


class Tuple(Iterable, type=tuple):
    """ accepts any type of iterable value accepted by python `tuple()` """
    settable: bool = False


class Address(Unicode):
    """ accepts IDN-compatible network address, such as an IP address or DNS hostname """

    def validate(self, value):
        """Rough IDN compatible domain validator"""

        host = value.encode('idna').lower()
        pattern = re.compile(br'^([0-9a-z][-\w]*[0-9a-z]\.)+[a-z0-9\-]{2,15}$')
        m = pattern.match(host)
        if m is None:
            raise ValueError('invalid TCP/IP address')
        else:
            return m.string.decode()


class DisconnectedBackend(object):
    """ "Null Backend" implementation to raises an exception with discriptive
        messages on attempts to use a backend before a Device is connected.
    """

    def __init__(self, dev):
        """ dev may be a class or an object for error feedback
        """
        self.__dev__ = dev

    def __getattribute__(self, key):
        try:
            return object.__getattribute__(self, key)
        except AttributeError:
            if inspect.isclass(self.__dev__):
                name = self.__dev__.__qualname__
            else:
                name = self.__dev__.__class__.__qualname__
            raise ConnectionError(
                'call open() first to access backend.{key} in {clsname} instance (resource={resource})'
                    .format(key=key, clsname=name, resource=self.__dev__.settings.resource))

    def __repr__(self):
        return 'DisconnectedBackend()' 


class Device(HasStates):
    r"""`Device` is the base class common to all labbench
        drivers. Inherit it to implement a backend, or a specialized type of
        driver.

        Drivers that subclass `Device` get

        * device connection management via context management (the `with` statement)
        * test state management for easy test logging and extension to UI
        * a degree automatic stylistic consistency between drivers

        .. note::
            This `Device` base class is a boilerplate object. It has convenience
            functions for device control, but no implementation.

            Implementation of protocols with general support for broad classes
            of devices are provided by other labbench Device subclasses:

                * VISADevice exposes a pyvisa backend for VISA Instruments
                * CommandLineWrapper exposes a threaded pipes backend for command line tools
                * Serial exposes a pyserial backend for serial port communication
                * DotNetDevice exposes a pythonnet for wrapping dotnet libraries

            (and others). If you are implementing a driver that uses one of
            these backends, inherit from the corresponding class above, not
            `Device`.


        Settings
        ************************
    """

    """ Settings traits.

        These are stored only on the host; setting or getting these values do not
        trigger live updates (or any communication) with the device. These
        define connection addressing information, communication settings,
        and options that only apply to implementing python support for the
        device.

        The device uses this container to define the keyword options supported
        by its __init__ function. These are applied when you instantiate the device.
        After you instantiate the device, you can still change the setting with::

            Device.settings.resource = 'insert-your-address-string-here'
    """
    settings = HasSettings

    resource: Unicode(allow_none=True, cache=True, help='device address or URI')

<<<<<<< HEAD
    concurrency: Bool(default=True, settable=False, cache=True,
=======
    concurrency: Bool(default=True, settable=False,
>>>>>>> 23cc8ae9
                      help='`True` if this device supports threading')

    """ Container for state traits in a Device. Getting or setting state traits
        triggers live updates: communication with the device to get or set the
        value on the Device. Therefore, getting or setting state traits
        needs the device to be connected.

        To set a state value inside the device, use normal python assigment::

            device.parameter = value
            
        To get a state value from the device, you can also use it as a normal python variable::
        
            variable = device.parameter + 1
    """
    backend = DisconnectedBackend(None)
    """ .. this attribute is some reference to a controller for the device.
        it is to be set in `connect` and `disconnect` by the subclass that implements the backend.
    """

    # Backend classes may optionally overload these, and do not need to call the parents
    # defined here
    def open(self):
        """ Backend implementations overload this to open a backend
            connection to the resource.
        """
        pass

    def close(self):
        """ Backend implementations must overload this to disconnect an
            existing connection to the resource encapsulated in the object.
        """
        self.backend = DisconnectedBackend(self)
        self.connected

    __warn_state_names__ = []
    __warn_settings_names__ = []
    __children__ = {}

    @classmethod
    def __init_subclass__(cls):
        # Make a new cls.settings subclass that includes the new settings
        annotations = getattr(cls, '__annotations__', {})

        for name, v in dict(annotations).items():
            if isinstance(v, Trait):
                # explicitly define a new setting
                continue
            elif hasattr(cls.settings, name):
                # update the default value of an existing setting, if it is valid
                trait = getattr(cls.settings, name)
                try:
                    v = trait.to_pythonic(v)
                except BaseException:
                    raise

                annotations[name] = trait.copy(default=v)
            else:
                clsname = cls.__qualname__
                raise AttributeError(f"the '{clsname}' setting annotation '{name}' "\
                                     f"must be a Trait or an updated default value")
        settings = type('settings', (cls.settings,),
                        dict(cls.settings.__dict__,
                             __traits__=dict(cls.settings.__traits__),
                             **annotations))
        settings.__qualname__ = cls.__qualname__ + '.settings'
        cls.settings = settings

        if annotations:
            del cls.__annotations__

        # Update __doc__ with settings
        if cls.__doc__:
            cls.__doc__ = trim(cls.__doc__)
        else:
            cls.__doc__ = ''

        if cls.__init__.__doc__:
            cls.__init__.__doc__ = trim(cls.__init__.__doc__)
        else:
            cls.__init__.__doc__ = ''

        # Update cls.__doc__
        settings = list(cls.settings.__traits__.items())
        txt = '\n\n'.join((f":{t.name}: {t.doc()}" for k, t in settings))        
        cls.__doc__ += '\n\n' + txt

        defaults = dict(((k, v.default) for k, v in settings if v.gettable))
        types = dict(((k, v.type) for k, v in settings if v.gettable))
        wrap_dynamic_init(cls, tuple(defaults.keys()), defaults, 1, types)

        cls.__init__.__doc__ = cls.__init__.__doc__ + '\n\n' + txt

        super().__init_subclass__()

    def __init__(self, **settings):
        """ Apply initial settings here; use a `with` block or invoke `open()` to use the driver.
        """
        super().__init__()

        self.settings = self.settings()

        for name, init_value in settings.items():
            if init_value != self.settings.__traits__[name].default:
                setattr(self.settings, name, init_value)

        self.__wrapped__ = {}
        self.__inst_name__ = None

        self.__imports__()

        self.backend = DisconnectedBackend(self)
        self.logger = logging.LoggerAdapter(logger, {'device': repr(self)})

        # Instantiate state now. It needs to be here, after settings are fully
        # instantiated, in case state implementation depends on settings

        setattr(self, 'open', self.__open_wrapper__)
        setattr(self, 'close', self.__close_wrapper__)

        self.__warn_state_names__ = tuple(self.__traits__.keys())
        self.__warn_settings_names__ = tuple(self.settings.__traits__.keys())

    def __setattr__(self, name, value):
        """ Throw warnings if we suspect a typo on an attempt to assign to a state
            or settings trait
        """
        if self.__warn_state_names__ and not hasattr(self, name):
            if name in self.__warn_state_names__:
                msg = f'{self}: assigning to a new attribute {name} -- did you mean to assign to the trait state.{name} instead?'
                warn(msg)
            if name in self.__warn_settings_names__:
                msg = f'{self}: assigning to a new attribute {name} -- did you mean to assign to the trait settings.{name} instead?'
                warn(msg)
        super().__setattr__(name, value)

    @wraps(open)
    def __open_wrapper__(self):
        """ A wrapper for the connect() method. It steps through the
            method resolution order of self.__class__ and invokes each open()
            method, starting with labbench.Device and working down
        """
        if self.connected:
            self.logger.debug('{} already open'.format(repr(self)))
            return

        self.backend = None

        for opener in trace_methods(self.__class__, 'open', Device)[::-1]:
            opener(self)

        # Force an update to self.connected
        self.connected

    @wraps(close)
    def __close_wrapper__(self):
        """ A wrapper for the close() method that runs
            cleanup() before calling close(). close()
            will still be called if there is an exception in cleanup().
        """
        # Try to run cleanup(), but make sure to run
        # close() even if it fails
        if not self.connected:
            return

        methods = trace_methods(self.__class__, 'close', Device)

        all_ex = []
        for closer in methods:
            try:
                closer(self)
            except BaseException:
                all_ex.append(sys.exc_info())

        # Print tracebacks for any suppressed exceptions
        for ex in all_ex[::-1]:
            # If ThreadEndedByMaster was raised, assume the error handling in
            # util.concurrently will print the error message
            if ex[0] is not util.ThreadEndedByMaster:
                depth = len(tuple(traceback.walk_tb(ex[2])))
                traceback.print_exception(*ex, limit=-(depth - 1))
                sys.stderr.write(
                    '(Exception suppressed to continue close)\n\n')

        self.connected

        self.logger.debug(f'now closed')

    def __imports__(self):
        pass

    def __enter__(self):
        try:
            self.open()
            return self
        except BaseException as e:
            args = list(e.args)
            if len(args) > 0:
                args[0] = '{}: {}'.format(repr(self), str(args[0]))
                e.args = tuple(args)
            raise e

    def __exit__(self, type_, value, traceback):
        try:
            self.close()
        except BaseException as e:
            args = list(e.args)
            args[0] = '{}: {}'.format(repr(self), str(args[0]))
            e.args = tuple(args)
            raise e

    ### Descriptor implementation, for when this is a child class
    def __set_name__(self, owner_cls, name):
        if issubclass(owner_cls, Device):
            owner_cls.__children__[name] = self
        else:
            self.logger.warning(f"{self} is a descriptor of a non-Device class")

    def __get__(self, owner, owner_cls=None):
        return self

    ### Object boilerplate
    def __del__(self):
        self.close()

    def __repr__(self):
        name = self.__class__.__qualname__
        if hasattr(self.settings, 'resource'):
            return f'{name}({repr(self.settings.resource)})'
        else:
            # In case an exception has occurred before __init__
            return f'{name}()'

    @property
    @Bool()
    def connected(self):
        """ are we connected? """
        try:
            return DisconnectedBackend not in self.backend.__class__.__mro__
        except:
            # Run into this sometimes on reloading a module or ipython shell:
            # the namespace is gone. we just assume disconnected
            return False

    def __set_name__(self, owner_cls, name):
        self.__name__ = name
        self.__objclass__ = owner_cls

    def __get__ (self, owner, owner_cls=None):
        return self

    __str__ = __repr__

def device_contexts(objs, concurrent=True):
    other_contexts = dict([(a,o) for a,o in objs.items()])

    # Enforce the ordering set by self.enter_first
    if concurrent:
        # Any remaining context managers will be run concurrently if concurrent=True
        contexts = OrderedDict(first_contexts,
                                     others=concurrently(name=f'',
                                                         **other_contexts))
    else:
        # Otherwise, run them sequentially
        contexts = OrderedDict(first_contexts, **other_contexts)
    self.__cm = sequentially(name=f'{repr(self)} connections',
                             **contexts)

Device.__init_subclass__()<|MERGE_RESOLUTION|>--- conflicted
+++ resolved
@@ -309,7 +309,7 @@
 
         :param gettable: True if the trait supports reads
 
-        :param cache: if True, interact with the device only once, then return copies (for state traits) or does not send notifications (for settings traits)
+        :param cache: if True, interact with the device only once, then return copies (state traits only)
 
         :param only: a whitelist of valid values; setting others raise ValueError
 
@@ -449,14 +449,10 @@
         # classify the owner
         if issubclass(owner_cls, HasSettings):
             self.kind = 'setting'
-<<<<<<< HEAD
-            invalid = ('command', 'remap')
-=======
             invalid = ('key', 'remap', 'cache')
 
             if self.__decorator_action__ is not None or len(self.__decorator_pending__) > 0:
                 raise AttributeError(f"{self} is a settings trait -- it cannot be used as a decorator")
->>>>>>> 23cc8ae9
 
         elif issubclass(owner_cls, HasStates):
             self.kind = 'state'
@@ -572,26 +568,18 @@
         else:
             owner.__set_by_key__(self.name, self.key, value)
 
+        owner.__notify__(self.name, value, 'set')
         if not self.cache:
             owner.__notify__(self.name, value, 'set')
 
     def __get__(self, owner, owner_cls=None):
-<<<<<<< HEAD
-        """ Called by the instance of the class that owns this attribute to
-=======
         ''' Called by the class instance that owns this attribute to
->>>>>>> 23cc8ae9
         retreive its value. This, in turn, decides whether to call a wrapped
         decorator function or the owner's __get_by_key__ method to retrieve
         the result.
 
-<<<<<<< HEAD
-        :return: the retreived value
-        """
-=======
         :return: retreived value
         '''
->>>>>>> 23cc8ae9
 
         if owner is None:
             # this is the owner class looking for the trait instance itself
@@ -724,61 +712,7 @@
         if len(HasTraitsMeta.__pending__) > 0:
             HasTraitsMeta.__pending__[-1][func.__name__] = self
 
-<<<<<<< HEAD
-        # Attempt to classify automatically
-        positional_argcount = func.__code__.co_argcount - len(func.__defaults__ or tuple())
-
-        if positional_argcount == 1:
-            return self.getter(func)
-            
-        elif positional_argcount == 2:
-            return self.setter(func)
-            
-        else:
-            return self.returner(func)
-            
-            #raise ValueError(f"@{self} must decorate a function with 1 argument (a getter) or 2 arguments (a setter)")
-
-    def __adopt__(self, func):
-        if not trim(self.help):
-            self.help = trim(func.__doc__)
-
-    def returner(self, func):
-        """ decorate a function to be invoked, rather than a property
-        """
-        if self.__setter__ or self.__getter__:
-            raise AttributeError(f'decorated a returner to implement {self}, but there are already getters or setters')
-        self.__returner__ = func
-        return self
-
-
-    def setter(self, func):
-        """ this decorator applies `func` to implement property sets
-
-        :param func: the function to decorate
-        """
-        if self.__setter__ is not None:
-            raise AttributeError(f'{self.__objclass__.__qualname__}.{self.name} already has a setter!')
-        self.__adopt__(func)
-        self.__setter__ = func
-        if func.__doc__:
-            self.help = trim(func.__doc__)
-        return self
-
-    def getter(self, func):
-        """ this decorator applies `func` to implement property gets
-
-        :param func: the function to decorate
-        """
-        if self.__getter__ is not None:
-            raise AttributeError(f'{self.__objclass__.__qualname__}.{self.name} already has a getter!')        
-        self.__adopt__(func)
-        self.__getter__ = func
-        if func.__doc__:
-            self.help = func.__doc__
-=======
         # return self to ensure `self` is the value assigned in the class definition
->>>>>>> 23cc8ae9
         return self
 
     ### Object protocol boilerplate methods
@@ -1005,8 +939,8 @@
 
 
 def unobserve(obj, handler):
-    """ Unregister a handler function from notifications in obj.
-    """
+    ''' Unregister a handler function from notifications in obj.
+    '''
     if isinstance(obj, HasTraits):
         try:
             del obj.__notify_list__[handler]
@@ -1232,13 +1166,9 @@
     """
     settings = HasSettings
 
-    resource: Unicode(allow_none=True, cache=True, help='device address or URI')
-
-<<<<<<< HEAD
-    concurrency: Bool(default=True, settable=False, cache=True,
-=======
+    resource: Unicode(allow_none=True, help='device address or URI')
+
     concurrency: Bool(default=True, settable=False,
->>>>>>> 23cc8ae9
                       help='`True` if this device supports threading')
 
     """ Container for state traits in a Device. Getting or setting state traits
@@ -1483,13 +1413,6 @@
             # the namespace is gone. we just assume disconnected
             return False
 
-    def __set_name__(self, owner_cls, name):
-        self.__name__ = name
-        self.__objclass__ = owner_cls
-
-    def __get__ (self, owner, owner_cls=None):
-        return self
-
     __str__ = __repr__
 
 def device_contexts(objs, concurrent=True):
