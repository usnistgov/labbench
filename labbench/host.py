--- conflicted
+++ resolved
@@ -55,8 +55,8 @@
 
 
 class LogStderr(core.Device):
-    """ This "Device" logs a copy of messages on sys.stderr while connected.
-    """
+    ''' This "Device" logs a copy of messages on sys.stderr while connected.
+    '''
     log = ''
 
     def open(self):
@@ -81,11 +81,11 @@
         
 
 class Email(core.Device):
-    """ Sends a notification message on disconnection. If an exception
+    ''' Sends a notification message on disconnection. If an exception
         was thrown, this is a failure subject line with traceback information
         in the main body. Otherwise, the message is a success message in the
         subject line. Stderr is also sent.
-    """
+    '''
 
     resource: core.Address\
         (default='smtp.nist.gov', help='smtp server to use')
@@ -135,15 +135,8 @@
             self.send_summary()
 
     def send_summary(self):
-<<<<<<< HEAD
-        """ Sends the summary email containing the final state of the test.
-        """
-        from traceback import format_exc
-
-=======
         ''' Send the email containing the final state of the test.
         '''
->>>>>>> 23cc8ae9
         exc = sys.exc_info()
 
         if exc[0] is KeyboardInterrupt:
@@ -220,8 +213,8 @@
     time_format = '%Y-%m-%d %H:%M:%S'
     
     def open(self):
-        """ The host setup method tries to commit current changes to the tree
-        """
+        ''' The host setup method tries to commit current changes to the tree
+        '''
         
         self._log_formatter = YAMLFormatter()
         stream = LogStreamBuffer()
@@ -264,15 +257,15 @@
             pass
 
     def metadata(self):
-        """ Generate the metadata associated with the host and python distribution
-        """
+        ''' Generate the metadata associated with the host and python distribution
+        '''
         ret = super().metadata()
         ret['python_modules'] = self.__python_module_versions()
         return ret
 
     def __python_module_versions(self):
-        """ Enumerate the versions of installed python modules
-        """
+        ''' Enumerate the versions of installed python modules
+        '''
         import pandas as pd
 
         versions = dict([str(d).lower().split(' ')
@@ -283,22 +276,22 @@
    
     @core.Unicode()
     def time(self):
-        """ Get a timestamp of the current time
-        """
+        ''' Get a timestamp of the current time
+        '''
         now = datetime.datetime.now()
         return f'{now.strftime(self.time_format)}.{now.microsecond}'
 
     @core.Unicode()
     def log(self):
-        """ Get the current host log contents.
-        """
+        ''' Get the current host log contents.
+        '''
         self.backend['log_handler'].flush()
         return self.backend['log_stream'].read().replace('\n', '\r\n')
     
     @core.Unicode(cache=True)
     def git_commit_id(self):
-        """ Try to determine the current commit hash of the current git repo
-        """
+        ''' Try to determine the current commit hash of the current git repo
+        '''
         try:
             commit = self.repo.commit()
             return commit.hexsha
@@ -307,8 +300,8 @@
 
     @core.Unicode(cache=True)
     def git_remote_url(self):
-        """ Try to identify the remote URL of the repository of the current git repo
-        """
+        ''' Try to identify the remote URL of the repository of the current git repo
+        '''
         try:
             return next(self.repo.remote().urls)
         except BaseException:
@@ -316,14 +309,14 @@
 
     @core.Unicode(cache=True)
     def hostname(self):
-        """ Get the name of the current host
-        """
+        ''' Get the name of the current host
+        '''
         return socket.gethostname()
 
     @core.Unicode(cache=True)
     def git_browse_url(self):
-        """ URL for browsing the current git repository
-        """
+        ''' URL for browsing the current git repository
+        '''
         return '{}/tree/{}'.\
                format(self.git_remote_url, self.git_commit_id)
 
